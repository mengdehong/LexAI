use std::{
    error::Error,
    fs,
    path::{Path, PathBuf},
    sync::{
        atomic::{AtomicU64, Ordering},
        Arc,
    },
};

use chrono::Utc;

use blake3::hash;
use genanki_rs::{basic_model, Deck, Error as AnkiError, Note};
use genpdf::{
    elements::{Break, Paragraph, StyledElement},
    fonts::{FontData, FontFamily},
    style::Effect,
    Document,
};
use serde::{Deserialize, Serialize};
use serde_json::{json, Value as JsonValue};
use sqlx::{
    sqlite::{SqliteConnectOptions, SqlitePoolOptions},
    ConnectOptions, Row, SqlitePool,
};
use tauri::async_runtime::spawn_blocking;
use tauri::{Manager, State, WindowEvent};
use tauri_plugin_dialog::{DialogExt, FilePath};
use tauri_plugin_store::StoreExt;
use tauri_plugin_stronghold::stronghold::Stronghold;
use tokio::{
    fs as tokio_fs,
    io::{AsyncBufReadExt, AsyncWriteExt, BufReader},
    process::{Child, ChildStdin, ChildStdout, ChildStderr},
    sync::{oneshot, Mutex as AsyncMutex},
    time::{timeout, Duration},
};

use iota_stronghold::{Client as StrongholdClient, ClientError};

#[derive(Serialize)]
struct RpcDiagnostics {
    running: bool,
    exit_status: Option<i32>,
    stderr_tail: Option<String>,
}

struct RpcClient {
    child: Arc<AsyncMutex<Child>>,
    stdin: Arc<AsyncMutex<ChildStdin>>,
    stdout: Arc<AsyncMutex<BufReader<ChildStdout>>>,
    stderr: Option<Arc<AsyncMutex<BufReader<ChildStderr>>>>,
    stderr_buf: Arc<AsyncMutex<Vec<String>>>,
    next_id: AtomicU64,
    response_timeout: Duration,
}

impl RpcClient {
    fn new(mut child: Child, response_timeout: Duration) -> Result<Self, String> {
        let stdin = child
            .stdin
            .take()
            .ok_or_else(|| "Child process stdin unavailable".to_string())?;
        let stdout = child
            .stdout
            .take()
            .ok_or_else(|| "Child process stdout unavailable".to_string())?;
        let stderr = child.stderr.take();

        let client = Self {
            child: Arc::new(AsyncMutex::new(child)),
            stdin: Arc::new(AsyncMutex::new(stdin)),
            stdout: Arc::new(AsyncMutex::new(BufReader::new(stdout))),
            stderr: stderr.map(|s| Arc::new(AsyncMutex::new(BufReader::new(s)))),
            stderr_buf: Arc::new(AsyncMutex::new(Vec::with_capacity(64))),
            next_id: AtomicU64::new(1),
            response_timeout,
        };

        if let Some(stderr_reader) = &client.stderr {
            let stderr_reader = stderr_reader.clone();
            let buf = client.stderr_buf.clone();
            tauri::async_runtime::spawn(async move {
                let mut line = String::new();
                loop {
                    line.clear();
                    let read = {
                        let mut s = stderr_reader.lock().await;
                        s.read_line(&mut line).await
                    };
                    match read {
                        Ok(0) => break,
                        Ok(_) => {
                            let mut b = buf.lock().await;
                            b.push(line.trim_end_matches(['\r', '\n']).to_string());
                            if b.len() > 100 {
                                let overflow = b.len() - 100;
                                b.drain(0..overflow);
                            }
                        }
                        Err(_) => break,
                    }
                }
            });
        }

        Ok(client)
    }

    async fn call(&self, method: &str, params: JsonValue) -> Result<JsonValue, String> {
        {
            let mut child = self.child.lock().await;
            if let Some(status) = child
                .try_wait()
                .map_err(|err| format!("Failed to poll child status: {err}"))?
            {
                return Err(format!(
                    "RPC worker exited unexpectedly with status {status}"
                ));
            }
        }

        let request_id = self.next_id.fetch_add(1, Ordering::Relaxed);
        let request = json!({
            "jsonrpc": "2.0",
            "id": request_id,
            "method": method,
            "params": params,
        });

        let mut payload = request.to_string();
        payload.push('\n');

        {
            let mut stdin = self.stdin.lock().await;
            stdin
                .write_all(payload.as_bytes())
                .await
                .map_err(|err| format!("Failed to write request: {err}"))?;
            stdin
                .flush()
                .await
                .map_err(|err| format!("Failed to flush request: {err}"))?;
        }

        let mut line = String::new();
        {
            let mut stdout = self.stdout.lock().await;
            timeout(self.response_timeout, stdout.read_line(&mut line))
                .await
                .map_err(|_| "Timed out waiting for RPC response".to_string())?
                .map_err(|err| format!("Failed to read response: {err}"))?;
        }

        if line.trim().is_empty() {
            return Err("Received empty response from RPC worker".to_string());
        }

        let response: JsonValue = serde_json::from_str(&line)
            .map_err(|err| format!("Failed to parse response JSON: {err}"))?;

        if let Some(error) = response.get("error") {
            return Err(error.to_string());
        }

        let result = response
            .get("result")
            .cloned()
            .ok_or_else(|| "Response missing result".to_string())?;

        Ok(result)
    }
}

impl RpcClient {
    async fn diagnostics(&self) -> RpcDiagnostics {
        let mut running = true;
        let mut exit_status = None;
        if let Ok(mut child) = self.child.try_lock() {
            if let Ok(Some(status)) = child.try_wait() {
                running = false;
                exit_status = status.code();
            }
        }
        let stderr_tail = {
            let buf = self.stderr_buf.lock().await;
            if buf.is_empty() { None } else { Some(buf.join("\n")) }
        };
        RpcDiagnostics { running, exit_status, stderr_tail }
    }
}


struct AppState {
    pool: SqlitePool,
}

const STRONGHOLD_SNAPSHOT: &str = "stronghold.scout";
const STRONGHOLD_CLIENT_PATH: &[u8] = b"lexai_api_credentials";
const STRONGHOLD_STORE_PREFIX: &str = "provider::";

struct StrongholdInner {
    stronghold: Stronghold,
    client_path: Vec<u8>,
}

impl StrongholdInner {
    fn ensure_client(&self) -> Result<StrongholdClient, String> {
        match self.stronghold.inner().get_client(&self.client_path) {

            Ok(client) => Ok(client),
            Err(ClientError::ClientDataNotPresent) => {
                match self.stronghold.inner().load_client(&self.client_path) {
                    Ok(client) => Ok(client),
                    Err(ClientError::ClientDataNotPresent) => self
                        .stronghold
                        .inner()
                        .create_client(&self.client_path)
                        .map_err(|err| err.to_string()),
                    Err(err) => Err(err.to_string()),
                }
            }
            Err(err) => Err(err.to_string()),
        }
    }

    fn provider_key(provider: &str) -> Vec<u8> {
        format!("{STRONGHOLD_STORE_PREFIX}{provider}").into_bytes()
    }
}

struct SecretsManager {
    inner: Arc<AsyncMutex<StrongholdInner>>,
}

impl SecretsManager {
    fn new(inner: StrongholdInner) -> Self {
        Self {
            inner: Arc::new(AsyncMutex::new(inner)),
        }
    }

    async fn save_api_key(&self, provider: &str, key: &str) -> Result<(), String> {
        let guard = self.inner.lock().await;
        let client = guard.ensure_client()?;
        let record_key = StrongholdInner::provider_key(provider);
        let sanitized = key.trim();

        if sanitized.is_empty() {
            let _ = client
                .store()
                .delete(&record_key)
                .map_err(|err| err.to_string())?;
        } else {
            let _ = client
                .store()
                .insert(record_key.clone(), sanitized.as_bytes().to_vec(), None)
                .map_err(|err| err.to_string())?;
        }

        guard.stronghold.save().map_err(|err| err.to_string())
    }

    async fn get_api_key(&self, provider: &str) -> Result<Option<String>, String> {
        let guard = self.inner.lock().await;
        let client = guard.ensure_client()?;
        let record_key = StrongholdInner::provider_key(provider);

        match client
            .store()
            .get(&record_key)
            .map_err(|err| err.to_string())?
        {
            Some(bytes) => {
                let value = String::from_utf8(bytes).map_err(|err| err.to_string())?;
                let trimmed = value.trim();
                if trimmed.is_empty() {
                    Ok(None)
                } else {
                    Ok(Some(trimmed.to_string()))
                }
            }
            None => Ok(None),
        }
    }

    async fn has_api_key(&self, provider: &str) -> Result<bool, String> {
        let guard = self.inner.lock().await;
        let client = guard.ensure_client()?;
        let record_key = StrongholdInner::provider_key(provider);

        client
            .store()
            .contains_key(&record_key)
            .map_err(|err| err.to_string())
    }
}

#[derive(Debug, Serialize, Clone)]
struct Term {
    id: i64,
    term: String,
    definition: String,
    definition_cn: Option<String>,
    review_stage: i64,
    last_reviewed_at: Option<String>,
}

#[derive(Debug, Deserialize)]
struct SearchResultPayload {
    chunk_text: String,
    #[allow(dead_code)]
    score: f32,
}

#[derive(Debug, Deserialize)]
struct SearchResponsePayload {
    results: Vec<SearchResultPayload>,
}

#[allow(dead_code)]
#[derive(Debug, Serialize, Deserialize)]
struct UploadPayload {
    document_id: String,
    #[serde(default)]
    extracted_text: Option<String>,
    #[serde(default)]
    message: Option<String>,
    #[serde(default)]
    status: String,
}

fn escape_csv_cell(value: &str) -> String {
    let mut escaped = String::with_capacity(value.len() + 2);
    escaped.push('"');
    for ch in value.chars() {
        if ch == '"' {
            escaped.push('"');
            escaped.push('"');
        } else {
            escaped.push(ch);
        }
    }
    escaped.push('"');
    escaped
}

#[derive(Clone, Default)]
struct RpcManager {
    client: Arc<AsyncMutex<Option<Arc<RpcClient>>>>,
}

impl RpcManager {
    fn new() -> Self {
        Self::default()
    }

    fn client_handle(&self) -> Arc<AsyncMutex<Option<Arc<RpcClient>>>> {
        self.client.clone()
    }

    async fn ensure_client(&self, app: &tauri::AppHandle) -> Result<Arc<RpcClient>, String> {
        if let Some(existing) = self.client.lock().await.as_ref() {
            return Ok(existing.clone());
        }

        let client = Arc::new(spawn_rpc_worker(app).await?);
        self.client.lock().await.replace(client.clone());
        Ok(client)
    }

    async fn shutdown_with(handle: Arc<AsyncMutex<Option<Arc<RpcClient>>>>) {
        if let Some(client) = handle.lock().await.take() {
            let _ = client.child.lock().await.kill().await;
        }
    }
}

async fn spawn_rpc_worker(app: &tauri::AppHandle) -> Result<RpcClient, String> {
    let mut resource_path = app
        .path()
        .resolve(
            "resources/rpc_server/rpc_server",
            tauri::path::BaseDirectory::Resource,
        )
        .map_err(|err| err.to_string())?;

    // On Windows, the PyInstaller binary has .exe extension
    #[cfg(windows)]
    if !resource_path.exists() {
        let candidate = resource_path.with_extension("exe");
        if candidate.exists() {
            resource_path = candidate;
        }
    }

    if !resource_path.exists() {
        return Err(format!(
            "RPC worker binary missing at {}",
            resource_path.display()
        ));
    }

    let resource_dir = resource_path
        .parent()
        .ok_or_else(|| "Failed to resolve RPC resource directory".to_string())?
        .to_path_buf();

    // The _internal directory is required on Linux for bundled libs; skip strict check on other OSes
    #[cfg(target_os = "linux")]
    {
        let internal_dir = resource_dir.join("_internal");
        if !internal_dir.exists() {
            return Err(format!(
                "RPC resource internal directory missing at {}",
                internal_dir.display()
            ));


        }
    }

    let storage_dir = app
        .path()
        .app_data_dir()
        .map_err(|err| err.to_string())?
        .join("qdrant");

    fs::create_dir_all(&storage_dir).map_err(|err| err.to_string())?;

    let mut command = tokio::process::Command::new(resource_path);
    command.kill_on_drop(true);
    command.stdin(std::process::Stdio::piped());
    command.stdout(std::process::Stdio::piped());
    command.stderr(std::process::Stdio::piped());
    command.env("QDRANT__STORAGE", storage_dir.to_string_lossy().to_string());

    #[cfg(target_os = "linux")]
    {
        use std::env;

        let current_ld = env::var("LD_LIBRARY_PATH").unwrap_or_default();
        let mut paths = Vec::with_capacity(3);
        let internal_dir = resource_dir.join("_internal");
        paths.push(resource_dir.to_string_lossy().to_string());
        paths.push(internal_dir.to_string_lossy().to_string());
        if !current_ld.is_empty() {
            paths.push(current_ld);
        }
        command.env("LD_LIBRARY_PATH", paths.join(":"));
    }
    #[cfg(windows)]
    {
        use std::os::windows::process::CommandExt;
        command.creation_flags(0x08000000);
    }

    let child = command
        .spawn()
        .map_err(|err| format!("Failed to spawn RPC worker: {err}"))?;
    RpcClient::new(child, Duration::from_secs(30))
}

#[tauri::command]
async fn fetch_backend_status(
    app: tauri::AppHandle,
    rpc_manager: State<'_, RpcManager>,
) -> Result<String, String> {
    let client = rpc_manager.ensure_client(&app).await?;
    let response = client
        .call("health", json!({}))
        .await?
        .get("status")
        .and_then(JsonValue::as_str)
        .map(str::to_string)
        .ok_or_else(|| "Invalid health response".to_string())?;
<<<<<<< HEAD
=======
    Ok(response)
}

#[tauri::command]
async fn fetch_backend_health(
    app: tauri::AppHandle,
    rpc_manager: State<'_, RpcManager>,
) -> Result<JsonValue, String> {
    let client = rpc_manager.ensure_client(&app).await?;
    let response = client.call("health", json!({})).await?;
>>>>>>> 1fd3f516
    Ok(response)
}

#[tauri::command]
async fn search_term_contexts(
    doc_id: String,
    term: String,
    app: tauri::AppHandle,
    rpc_manager: State<'_, RpcManager>,
) -> Result<Vec<String>, String> {
    let client = rpc_manager.ensure_client(&app).await?;
    let response = client
        .call(
            "search_term_contexts",
            json!({
                "document_id": doc_id,
                "term": term,
                "limit": 5,
            }),
        )
        .await?;

    let payload: SearchResponsePayload =
        serde_json::from_value(response).map_err(|err| format!("Invalid RPC response: {err}"))?;

    Ok(payload
        .results
        .into_iter()
        .map(|entry| entry.chunk_text)
        .collect())
}

#[tauri::command]
#[allow(dead_code)]
async fn upload_document(
    file_path: String,
    file_name: String,
    app: tauri::AppHandle,
    rpc_manager: State<'_, RpcManager>,
) -> Result<UploadPayload, String> {
    let client = rpc_manager.ensure_client(&app).await?;
    let response = client
        .call(
            "upload_document",
            json!({
                "file_path": file_path,
                "file_name": file_name,
            }),
        )
        .await?;

    let mut payload: UploadPayload =
        serde_json::from_value(response).map_err(|err| format!("Invalid RPC response: {err}"))?;

    if payload.document_id.trim().is_empty() {
        return Err("Upload failed: missing document_id".to_string());
    }

    if !payload.status.eq_ignore_ascii_case("processed") {
        return Err(format!("Upload failed: {}", payload.status));
    }

    if payload.extracted_text.is_none() {
        payload.extracted_text = Some(String::new());
    }

    if payload.message.is_none() {
        payload.message = Some("Document processed successfully".to_string());
    }

    let _ = tokio_fs::remove_file(&file_path).await;

    Ok(payload)
}

#[tauri::command]
#[allow(dead_code)]
async fn store_temp_document(
    file_name: String,
    contents: Vec<u8>,
    app: tauri::AppHandle,
) -> Result<String, String> {
    let base_dir: PathBuf = app
        .path()
        .app_data_dir()
        .map_err(|err| err.to_string())?
        .join("uploads");

    tokio_fs::create_dir_all(&base_dir)
        .await
        .map_err(|err| err.to_string())?;

    let sanitized = Path::new(&file_name)
        .file_name()
        .and_then(|name| name.to_str())
        .unwrap_or("upload.bin");

    let unique_name = format!("upload-{}-{}", Utc::now().timestamp_millis(), sanitized);
    let file_path = base_dir.join(unique_name);

    tokio_fs::write(&file_path, contents)
        .await
        .map_err(|err| err.to_string())?;

    file_path
        .to_str()
        .map(str::to_string)
        .ok_or_else(|| "Generated path is not valid UTF-8".to_string())
}

#[tauri::command]
async fn add_term(
    term: String,
    definition: String,
    definition_cn: Option<String>,
    state: State<'_, AppState>,
) -> Result<(), String> {
    sqlx::query("INSERT INTO terms (term, definition, definition_cn) VALUES (?, ?, ?)")
        .bind(term)
        .bind(definition)
        .bind(definition_cn)
        .execute(&state.pool)
        .await
        .map_err(|err| err.to_string())?;

    Ok(())
}

#[tauri::command]
async fn get_all_terms(state: State<'_, AppState>) -> Result<Vec<Term>, String> {
    let records = sqlx::query(
        "SELECT id, term, COALESCE(definition, '') AS definition, definition_cn, review_stage, last_reviewed_at FROM terms ORDER BY created_at DESC",
    )
        .fetch_all(&state.pool)
        .await
        .map_err(|err| err.to_string())?;

    let terms = records
        .into_iter()
        .map(|row| Term {
            id: row.get("id"),
            term: row.get("term"),
            definition: row.get("definition"),
            definition_cn: row.get("definition_cn"),
            review_stage: row.get("review_stage"),
            last_reviewed_at: row.get("last_reviewed_at"),
        })
        .collect();

    Ok(terms)
}

#[tauri::command]
async fn find_term_by_name(
    term: String,
    state: State<'_, AppState>,
) -> Result<Option<Term>, String> {
    let record = sqlx::query(
        "SELECT id, term, COALESCE(definition, '') AS definition, definition_cn, review_stage, last_reviewed_at FROM terms WHERE lower(term) = lower(?) LIMIT 1",
    )
    .bind(&term)
    .fetch_optional(&state.pool)
    .await
    .map_err(|err| err.to_string())?;

    let result = record.map(|row| Term {
        id: row.get("id"),
        term: row.get("term"),
        definition: row.get("definition"),
        definition_cn: row.get("definition_cn"),
        review_stage: row.get("review_stage"),
        last_reviewed_at: row.get("last_reviewed_at"),
    });

    Ok(result)
}

#[tauri::command]
async fn delete_term(id: i64, state: State<'_, AppState>) -> Result<(), String> {
    sqlx::query("DELETE FROM terms WHERE id = ?")
        .bind(id)
        .execute(&state.pool)
        .await
        .map_err(|err| err.to_string())?;

    Ok(())
}

#[tauri::command]
async fn update_term(
    id: i64,
    term: String,
    definition: String,
    definition_cn: Option<String>,
    state: State<'_, AppState>,
) -> Result<(), String> {
    sqlx::query("UPDATE terms SET term = ?, definition = ?, definition_cn = COALESCE(?, definition_cn) WHERE id = ?")
        .bind(term)
        .bind(definition)
        .bind(definition_cn)
        .bind(id)
        .execute(&state.pool)
        .await
        .map_err(|err| err.to_string())?;

    Ok(())
}

#[tauri::command]
async fn export_terms_csv(
    state: State<'_, AppState>,
    app_handle: tauri::AppHandle,
) -> Result<(), String> {
    let terms = load_terms_sorted(&state.pool).await?;
    if terms.is_empty() {
        return Err("No terms available to export.".to_string());
    }

    let csv = spawn_blocking(move || build_csv(&terms))
        .await
        .map_err(|err| err.to_string())??;

    let path = prompt_save_path(
        &app_handle,
        "lexai_terms.csv",
        "CSV",
        &["csv"],
        "Export terminology",
    )
    .await?;

    tokio_fs::write(path, csv)
        .await
        .map_err(|err| err.to_string())?;

    Ok(())
}

fn build_csv(terms: &[Term]) -> Result<String, String> {
    let mut csv = String::from("Term,Definition,Definition (zh-CN)\n");
    for entry in terms {
        let line = format!(
            "{},{},{}\n",
            escape_csv_cell(&entry.term),
            escape_csv_cell(&entry.definition),
            escape_csv_cell(entry.definition_cn.as_deref().unwrap_or(""))
        );
        csv.push_str(&line);
    }
    Ok(csv)
}

async fn prompt_save_path(
    app_handle: &tauri::AppHandle,
    default_file_name: &str,
    filter_label: &str,
    filter_extensions: &[&str],
    title: &str,
) -> Result<std::path::PathBuf, String> {
    let (sender, receiver) = oneshot::channel::<Option<FilePath>>();

    let mut builder = app_handle
        .dialog()
        .file()
        .set_title(title)
        .set_file_name(default_file_name)
        .add_filter(filter_label, filter_extensions);

    if let Some(window) = app_handle.get_webview_window("main") {
        builder = builder.set_parent(&window);
    }

    builder.save_file(move |path| {
        let _ = sender.send(path.map(FilePath::simplified));
    });

    let selected = receiver
        .await
        .map_err(|_| "Failed to capture selected export path.".to_string())?;

    let Some(file_path) = selected else {
        return Err("Export cancelled.".to_string());
    };

    file_path.into_path().map_err(|err| err.to_string())
}

async fn load_terms_sorted(pool: &SqlitePool) -> Result<Vec<Term>, String> {
    let records = sqlx::query(
        "SELECT id, term, COALESCE(definition, '') AS definition, COALESCE(definition_cn, '') AS definition_cn, review_stage, last_reviewed_at FROM terms ORDER BY lower(term) ASC",
    )
    .fetch_all(pool)
    .await
    .map_err(|err| err.to_string())?;

    Ok(records
        .into_iter()
        .map(|row| Term {
            id: row.get("id"),
            term: row.get("term"),
            definition: row.get("definition"),
            definition_cn: {
                let value: String = row.get("definition_cn");
                if value.is_empty() {
                    None
                } else {
                    Some(value)
                }
            },
            review_stage: row.get("review_stage"),
            last_reviewed_at: row.get("last_reviewed_at"),
        })
        .collect())
}

#[tauri::command]
async fn export_terms_anki(
    state: State<'_, AppState>,
    app_handle: tauri::AppHandle,
) -> Result<(), String> {
    let terms = load_terms_sorted(&state.pool).await?;
    if terms.is_empty() {
        return Err("No terms available to export.".to_string());
    }

    let path = prompt_save_path(
        &app_handle,
        "lexai_terms.apkg",
        "Anki deck",
        &["apkg"],
        "Export Anki deck",
    )
    .await?;

    let deck_terms = terms.clone();
    spawn_blocking(move || build_anki_package(&path, &deck_terms))
        .await
        .map_err(|err| err.to_string())??;

    Ok(())
}

fn build_anki_package(path: &Path, terms: &[Term]) -> Result<(), String> {
    let mut deck = Deck::new(805_202_110, "LexAI Termbase", "Exported from LexAI");
    let model = basic_model();

    for term in terms {
        let definition_cn = term.definition_cn.as_deref();
        let combined = build_anki_back_field(&term.definition, definition_cn);

        let note = Note::new(model.clone(), vec![term.term.as_str(), &combined])
            .map_err(|err: AnkiError| err.to_string())?;
        deck.add_note(note);
    }

    deck.write_to_file(path.to_str().ok_or("Invalid path for Anki export")?)
        .map_err(|err| err.to_string())
}

#[tauri::command]
async fn export_terms_pdf(
    state: State<'_, AppState>,
    app_handle: tauri::AppHandle,
) -> Result<(), String> {
    let terms = load_terms_sorted(&state.pool).await?;
    if terms.is_empty() {
        return Err("No terms available to export.".to_string());
    }

    let path = prompt_save_path(
        &app_handle,
        "lexai_terms.pdf",
        "PDF",
        &["pdf"],
        "Export PDF",
    )
    .await?;

    let printable_terms = terms.clone();
    spawn_blocking(move || build_pdf(&path, &printable_terms))
        .await
        .map_err(|err| err.to_string())??;

    Ok(())
}

fn build_pdf(path: &Path, terms: &[Term]) -> Result<(), String> {
    let font_family = load_pdf_font_family()?;

    let mut doc = Document::new(font_family);
    doc.set_title("LexAI Terminology Export");
    doc.set_minimal_conformance();

    for term in terms {
        let heading = StyledElement::new(Paragraph::new(term.term.clone()), Effect::Bold);
        doc.push(heading);

        doc.push(Paragraph::new(sanitize_pdf_text(&term.definition)));

        if let Some(def_cn) = term.definition_cn.as_deref() {
            if !def_cn.is_empty() {
                doc.push(Paragraph::new(sanitize_pdf_text(def_cn)));
            }
        }

        doc.push(Break::new(1.2));
    }

    doc.render_to_file(path)
        .map_err(|err| format!("Failed to write PDF: {err}"))
}

#[tauri::command]
async fn get_review_terms(
    state: State<'_, AppState>,
    limit: Option<i64>,
) -> Result<Vec<Term>, String> {
    let limit = limit.unwrap_or(20).clamp(1, 100);

    let records = sqlx::query(
        "SELECT id, term, COALESCE(definition, '') AS definition, definition_cn, review_stage, last_reviewed_at FROM terms ORDER BY review_stage ASC, COALESCE(last_reviewed_at, '') ASC, created_at ASC LIMIT ?",
    )
    .bind(limit)
    .fetch_all(&state.pool)
    .await
    .map_err(|err| err.to_string())?;

    let terms = records
        .into_iter()
        .map(|row| Term {
            id: row.get("id"),
            term: row.get("term"),
            definition: row.get("definition"),
            definition_cn: row.get("definition_cn"),
            review_stage: row.get("review_stage"),
            last_reviewed_at: row.get("last_reviewed_at"),
        })
        .collect();

    Ok(terms)
}

#[tauri::command]
async fn submit_review_result(
    id: i64,
    known: bool,
    state: State<'_, AppState>,
) -> Result<(), String> {
    apply_review_result(&state.pool, id, known).await
}

async fn apply_review_result(pool: &SqlitePool, id: i64, known: bool) -> Result<(), String> {
    let record = sqlx::query("SELECT review_stage FROM terms WHERE id = ?")
        .bind(id)
        .fetch_optional(pool)
        .await
        .map_err(|err| err.to_string())?;

    let Some(row) = record else {
        return Err("Term not found".to_string());
    };

    let current_stage: i64 = row.get("review_stage");
    let next_stage = if known {
        current_stage.saturating_add(1).min(5)
    } else {
        current_stage.saturating_sub(1)
    };
    let timestamp = Utc::now().to_rfc3339();

    sqlx::query("UPDATE terms SET review_stage = ?, last_reviewed_at = ? WHERE id = ?")
        .bind(next_stage)
        .bind(timestamp)
        .bind(id)
        .execute(pool)
        .await
        .map_err(|err| err.to_string())?;

    Ok(())
}

#[tauri::command]
async fn save_api_key(
    provider: String,
    key: String,
    manager: State<'_, SecretsManager>,
) -> Result<(), String> {
    manager.save_api_key(&provider, &key).await
}

#[tauri::command]
async fn get_api_key(
    provider: String,
    manager: State<'_, SecretsManager>,
) -> Result<Option<String>, String> {
    manager.get_api_key(&provider).await
}

#[tauri::command]
async fn has_api_key(provider: String, manager: State<'_, SecretsManager>) -> Result<bool, String> {
    manager.has_api_key(&provider).await
}

async fn init_database(db_path: &Path) -> Result<SqlitePool, sqlx::Error> {
    let connect_options = SqliteConnectOptions::new()
        .filename(db_path)
        .create_if_missing(true)
        .disable_statement_logging();

    let pool = SqlitePoolOptions::new()
        .max_connections(5)
        .connect_with(connect_options)
        .await?;

    sqlx::migrate!("./migrations").run(&pool).await?;
    Ok(pool)
}

fn migrate_legacy_api_keys(
    app: &tauri::App,
    secrets_manager: &SecretsManager,
) -> Result<(), String> {
    let config_store = app
        .store("lexai-config.store")
        .map_err(|err| err.to_string())?;

    let Some(JsonValue::Array(mut providers)) = config_store.get("providers") else {
        return Ok(());
    };

    let mut changed = false;

    for provider in providers.iter_mut() {
        let Some(object) = provider.as_object_mut() else {
            continue;
        };

        let Some(provider_id) = object
            .get("id")
            .and_then(|value| value.as_str())
            .map(str::to_string)
        else {
            // remove legacy apiKey if id missing
            if object.remove("apiKey").is_some() {
                changed = true;
            }
            continue;
        };

        if let Some(api_key_value) = object.remove("apiKey") {
            changed = true;
            if let Some(api_key_str) = api_key_value
                .as_str()
                .map(str::trim)
                .filter(|value| !value.is_empty())
            {
                tauri::async_runtime::block_on(
                    secrets_manager.save_api_key(&provider_id, api_key_str),
                )
                .map_err(|err| err.to_string())?;
            }
        }
    }

    if changed {
        config_store.set("providers", JsonValue::Array(providers));
        config_store.save().map_err(|err| err.to_string())?;
    }

    Ok(())
}

#[cfg_attr(mobile, tauri::mobile_entry_point)]
pub fn run() {
    tauri::Builder::default()
        .plugin(tauri_plugin_dialog::init())
        .plugin(tauri_plugin_opener::init())
        .plugin(tauri_plugin_store::Builder::default().build())
        .plugin(
            tauri_plugin_stronghold::Builder::new(|password| {
                hash(password.as_bytes()).as_bytes().to_vec()
            })
            .build(),
        )
        .setup(|app| {
            let data_dir = app
                .path()
                .app_data_dir()
                .map_err(|err| -> Box<dyn Error> { Box::new(err) })?;

            fs::create_dir_all(&data_dir).map_err(|err| -> Box<dyn Error> { Box::new(err) })?;

            let db_path = data_dir.join("lexai.db");
            let stronghold_path = data_dir.join(STRONGHOLD_SNAPSHOT);
            let master_key = hash(b"lexai-default-master-password");

            let stronghold = Stronghold::new(&stronghold_path, master_key.as_bytes().to_vec())
                .map_err(|err| -> Box<dyn Error> { Box::new(err) })?;

            let secrets_inner = StrongholdInner {
                stronghold,
                client_path: STRONGHOLD_CLIENT_PATH.to_vec(),
            };
            let secrets_manager = SecretsManager::new(secrets_inner);

            migrate_legacy_api_keys(app, &secrets_manager)
                .map_err(|err| -> Box<dyn Error> { Box::new(std::io::Error::other(err)) })?;

            app.manage(secrets_manager);

            let pool = tauri::async_runtime::block_on(init_database(&db_path))
                .map_err(|err| -> Box<dyn Error> { Box::new(err) })?;
            app.manage(AppState { pool });
            app.manage(RpcManager::new());

            if let Some(window) = app.get_webview_window("main") {
                let manager_handle = app.state::<RpcManager>().client_handle();
                let shutdown_handle = manager_handle.clone();
                window.on_window_event(move |event| {
                    if matches!(event, WindowEvent::CloseRequested { .. }) {
                        let shutdown_handle = shutdown_handle.clone();
                        tauri::async_runtime::spawn(async move {
                            RpcManager::shutdown_with(shutdown_handle).await;
                        });
                    }
                });
            }

            Ok(())
        })
        .invoke_handler(tauri::generate_handler![
            fetch_backend_status,
            fetch_backend_health,
            search_term_contexts,
            store_temp_document,
            upload_document,
            add_term,
            get_all_terms,
            find_term_by_name,
            delete_term,
            update_term,
            export_terms_csv,
            export_terms_anki,
            export_terms_pdf,
            get_review_terms,
            submit_review_result,
            save_api_key,
            get_api_key,
            has_api_key,
            fetch_backend_health
        ])
        .run(tauri::generate_context!())
        .expect("error while running tauri application");
}

fn build_anki_back_field(definition: &str, definition_cn: Option<&str>) -> String {
    let mut content = encode_html(definition);
    content = content.replace('\n', "<br>");

    if let Some(def_cn) = definition_cn {
        if !def_cn.trim().is_empty() {
            let mut cn = encode_html(def_cn);
            cn = cn.replace('\n', "<br>");
            content.push_str("<br><div class=\"definition-cn\">");
            content.push_str(&cn);
            content.push_str("</div>");
        }
    }

    content
}

fn encode_html(value: &str) -> String {
    let mut escaped = String::with_capacity(value.len());
    for ch in value.chars() {
        match ch {
            '&' => escaped.push_str("&amp;"),
            '<' => escaped.push_str("&lt;"),
            '>' => escaped.push_str("&gt;"),
            '"' => escaped.push_str("&quot;"),
            '\'' => escaped.push_str("&#39;"),
            _ => escaped.push(ch),
        }
    }
    escaped
}

fn load_pdf_font_family() -> Result<FontFamily<FontData>, String> {
    let font_bytes = include_bytes!("../resources/fonts/DejaVuSans.ttf");
    let load = |data: &[u8]| {
        FontData::new(data.to_vec(), None).map_err(|err| format!("Failed to load font: {err}"))
    };

    Ok(FontFamily {
        regular: load(font_bytes)?,
        bold: load(font_bytes)?,
        italic: load(font_bytes)?,
        bold_italic: load(font_bytes)?,
    })
}

fn sanitize_pdf_text(value: &str) -> String {
    value
        .replace("\r\n", "\n")
        .replace('\r', "\n")
        .replace('\t', "    ")
}

#[cfg(test)]
mod tests {
    use super::*;
    use sqlx::Row;
    use tempfile::tempdir;

    async fn setup_pool() -> (tempfile::TempDir, SqlitePool) {
        let dir = tempdir().unwrap();
        let db_path = dir.path().join("lexai.db");
        let pool = init_database(&db_path).await.unwrap();
        (dir, pool)
    }

    #[tokio::test]
    async fn submit_review_result_updates_stage_and_timestamp() {
        let (_dir, pool) = setup_pool().await;

        sqlx::query("INSERT INTO terms (term, definition, definition_cn) VALUES (?, ?, ?)")
            .bind("Neural Network")
            .bind("An interconnected group of nodes.")
            .bind(Option::<String>::None)
            .execute(&pool)
            .await
            .unwrap();

        let row = sqlx::query("SELECT id FROM terms WHERE term = ?")
            .bind("Neural Network")
            .fetch_one(&pool)
            .await
            .unwrap();
        let id: i64 = row.get("id");

        apply_review_result(&pool, id, true).await.unwrap();
        let first = sqlx::query("SELECT review_stage, last_reviewed_at FROM terms WHERE id = ?")
            .bind(id)
            .fetch_one(&pool)
            .await
            .unwrap();
        let stage_after_known: i64 = first.get("review_stage");
        let ts_first: String = first.get("last_reviewed_at");
        assert_eq!(stage_after_known, 1);
        assert!(!ts_first.is_empty());

        apply_review_result(&pool, id, false).await.unwrap();
        let second = sqlx::query("SELECT review_stage, last_reviewed_at FROM terms WHERE id = ?")
            .bind(id)
            .fetch_one(&pool)
            .await
            .unwrap();
        let stage_after_unknown: i64 = second.get("review_stage");
        let ts_second: String = second.get("last_reviewed_at");
        assert_eq!(stage_after_unknown, 0);
        assert!(!ts_second.is_empty());
        assert!(ts_second >= ts_first);
    }

    #[tokio::test]
    async fn secrets_manager_persists_and_clears_keys() {
        let dir = tempdir().unwrap();
        let snapshot_path = dir.path().join("stronghold.scout");
        let master_key = hash(b"test-master-password");
        let stronghold = Stronghold::new(&snapshot_path, master_key.as_bytes().to_vec()).unwrap();

        let secrets = SecretsManager::new(StrongholdInner {
            stronghold,
            client_path: b"test-client".to_vec(),
        });

        assert_eq!(secrets.get_api_key("openai").await.unwrap(), None);

        secrets.save_api_key("openai", "sk-test-123").await.unwrap();
        assert!(snapshot_path.exists());
        assert_eq!(
            secrets.get_api_key("openai").await.unwrap(),
            Some("sk-test-123".to_string())
        );
        assert!(secrets.has_api_key("openai").await.unwrap());

        secrets.save_api_key("openai", "").await.unwrap();
        assert_eq!(secrets.get_api_key("openai").await.unwrap(), None);
        assert!(!secrets.has_api_key("openai").await.unwrap());
    }
}<|MERGE_RESOLUTION|>--- conflicted
+++ resolved
@@ -475,8 +475,6 @@
         .and_then(JsonValue::as_str)
         .map(str::to_string)
         .ok_or_else(|| "Invalid health response".to_string())?;
-<<<<<<< HEAD
-=======
     Ok(response)
 }
 
@@ -487,7 +485,6 @@
 ) -> Result<JsonValue, String> {
     let client = rpc_manager.ensure_client(&app).await?;
     let response = client.call("health", json!({})).await?;
->>>>>>> 1fd3f516
     Ok(response)
 }
 
