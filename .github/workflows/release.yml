--- conflicted
+++ resolved
@@ -37,10 +37,7 @@
         run: |
           sudo apt-get update
           sudo apt-get install -y \
-<<<<<<< HEAD
-=======
             libglib2.0-dev \
->>>>>>> 66c0ed6e
             libgtk-3-dev \
             libwebkit2gtk-4.1-dev \
             libayatana-appindicator3-dev \
